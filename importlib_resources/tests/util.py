import abc
import importlib
import io
import sys
import types
from pathlib import Path, PurePath

from . import data01
from . import zipdata01
from ..abc import ResourceReader
from ._compat import import_helper


<<<<<<< HEAD
try:
    from importlib.machinery import ModuleSpec
except ImportError:
    ModuleSpec = None  # type: ignore
=======
from importlib.machinery import ModuleSpec
>>>>>>> 2ffd8518


def create_package(file, path, is_package=True, contents=()):
    class Reader(ResourceReader):
        def get_resource_reader(self, package):
            return self

        def open_resource(self, path):
            self._path = path
            if isinstance(file, Exception):
                raise file
            else:
                return file

        def resource_path(self, path_):
            self._path = path_
            if isinstance(path, Exception):
                raise path
            else:
                return path

        def is_resource(self, path_):
            self._path = path_
            if isinstance(path, Exception):
                raise path
            for entry in contents:
                parts = entry.split('/')
                if len(parts) == 1 and parts[0] == path_:
                    return True
            return False

        def contents(self):
            if isinstance(path, Exception):
                raise path
            yield from contents

    name = 'testingpackage'
    module = types.ModuleType(name)
    loader = Reader()
    spec = ModuleSpec(name, loader, origin='does-not-exist', is_package=is_package)
    module.__spec__ = spec
    module.__loader__ = loader
    return module


class CommonTests(metaclass=abc.ABCMeta):
    @abc.abstractmethod
    def execute(self, package, path):
        raise NotImplementedError

    def test_package_name(self):
        # Passing in the package name should succeed.
        self.execute(data01.__name__, 'utf-8.file')

    def test_package_object(self):
        # Passing in the package itself should succeed.
        self.execute(data01, 'utf-8.file')

    def test_string_path(self):
        # Passing in a string for the path should succeed.
        path = 'utf-8.file'
        self.execute(data01, path)

    def test_pathlib_path(self):
        # Passing in a pathlib.PurePath object for the path should succeed.
        path = PurePath('utf-8.file')
        self.execute(data01, path)

    def test_absolute_path(self):
        # An absolute path is a ValueError.
        path = Path(__file__)
        full_path = path.parent / 'utf-8.file'
        with self.assertRaises(ValueError):
            self.execute(data01, full_path)

    def test_relative_path(self):
        # A reative path is a ValueError.
        with self.assertRaises(ValueError):
            self.execute(data01, '../data01/utf-8.file')

    def test_importing_module_as_side_effect(self):
        # The anchor package can already be imported.
        del sys.modules[data01.__name__]
        self.execute(data01.__name__, 'utf-8.file')

    def test_non_package_by_name(self):
        # The anchor package cannot be a module.
        with self.assertRaises(TypeError):
            self.execute(__name__, 'utf-8.file')

    def test_non_package_by_package(self):
        # The anchor package cannot be a module.
        with self.assertRaises(TypeError):
            module = sys.modules['importlib_resources.tests.util']
            self.execute(module, 'utf-8.file')

    def test_resource_opener(self):
        bytes_data = io.BytesIO(b'Hello, world!')
        package = create_package(file=bytes_data, path=FileNotFoundError())
        self.execute(package, 'utf-8.file')
        self.assertEqual(package.__loader__._path, 'utf-8.file')

    def test_resource_path(self):
        bytes_data = io.BytesIO(b'Hello, world!')
        path = __file__
        package = create_package(file=bytes_data, path=path)
        self.execute(package, 'utf-8.file')
        self.assertEqual(package.__loader__._path, 'utf-8.file')

    def test_useless_loader(self):
        package = create_package(file=FileNotFoundError(), path=FileNotFoundError())
        with self.assertRaises(FileNotFoundError):
            self.execute(package, 'utf-8.file')


class ZipSetupBase:
    ZIP_MODULE = None

    @classmethod
    def setUpClass(cls):
        data_path = Path(cls.ZIP_MODULE.__file__)
        data_dir = data_path.parent
        cls._zip_path = str(data_dir / 'ziptestdata.zip')
        sys.path.append(cls._zip_path)
        cls.data = importlib.import_module('ziptestdata')

    @classmethod
    def tearDownClass(cls):
        try:
            sys.path.remove(cls._zip_path)
        except ValueError:
            pass

        try:
            del sys.path_importer_cache[cls._zip_path]
            del sys.modules[cls.data.__name__]
        except KeyError:
            pass

        try:
            del cls.data
            del cls._zip_path
        except AttributeError:
            pass

    def setUp(self):
        modules = import_helper.modules_setup()
        self.addCleanup(import_helper.modules_cleanup, *modules)


class ZipSetup(ZipSetupBase):
    ZIP_MODULE = zipdata01  # type: ignore<|MERGE_RESOLUTION|>--- conflicted
+++ resolved
@@ -11,14 +11,7 @@
 from ._compat import import_helper
 
 
-<<<<<<< HEAD
-try:
-    from importlib.machinery import ModuleSpec
-except ImportError:
-    ModuleSpec = None  # type: ignore
-=======
 from importlib.machinery import ModuleSpec
->>>>>>> 2ffd8518
 
 
 def create_package(file, path, is_package=True, contents=()):
