import os.path
import sys
import unittest

from importlib import import_module
from importlib_resources.readers import MultiplexedPath, NamespaceReader


class MultiplexedPathTest(unittest.TestCase):
    @classmethod
    def setUpClass(cls):
        cls.folder = os.path.abspath(os.path.join(__file__, '..', 'namespacedata01'))

    def test_init_no_paths(self):
        with self.assertRaises(FileNotFoundError):
            MultiplexedPath()

    def test_init_file(self):
        with self.assertRaises(NotADirectoryError):
            MultiplexedPath(os.path.join(self.folder, 'binary.file'))

    def test_iterdir(self):
        contents = {path.name for path in MultiplexedPath(self.folder).iterdir()}
        try:
            contents.remove('__pycache__')
        except (KeyError, ValueError):
            pass
        self.assertEqual(contents, {'binary.file', 'utf-16.file', 'utf-8.file'})

    def test_iterdir_duplicate(self):
        data01 = os.path.abspath(os.path.join(__file__, '..', 'data01'))
        contents = {
            path.name for path in MultiplexedPath(self.folder, data01).iterdir()
        }
        for remove in ('__pycache__', '__init__.pyc'):
            try:
                contents.remove(remove)
            except (KeyError, ValueError):
                pass
        self.assertEqual(
            contents,
            {'__init__.py', 'binary.file', 'subdirectory', 'utf-16.file', 'utf-8.file'},
        )

    def test_is_dir(self):
        self.assertEqual(MultiplexedPath(self.folder).is_dir(), True)

    def test_is_file(self):
        self.assertEqual(MultiplexedPath(self.folder).is_file(), False)

    def test_open_file(self):
        path = MultiplexedPath(self.folder)
        with self.assertRaises(FileNotFoundError):
            path.read_bytes()
        with self.assertRaises(FileNotFoundError):
            path.read_text()
        with self.assertRaises(FileNotFoundError):
            path.open()

    def test_join_path(self):
        print('test_join_path')
        prefix = os.path.abspath(os.path.join(__file__, '..'))
        data01 = os.path.join(prefix, 'data01')
        path = MultiplexedPath(self.folder, data01)
        self.assertEqual(
            str(path.joinpath('binary.file'))[len(prefix) + 1 :],
            os.path.join('namespacedata01', 'binary.file'),
        )
        self.assertEqual(
            str(path.joinpath('subdirectory'))[len(prefix) + 1 :],
            os.path.join('data01', 'subdirectory'),
        )
        self.assertEqual(
            str(path.joinpath('imaginary'))[len(prefix) + 1 :],
            os.path.join('namespacedata01', 'imaginary'),
        )

    def test_repr(self):
        self.assertEqual(
            repr(MultiplexedPath(self.folder)),
            "MultiplexedPath('{}')".format(self.folder),
        )


class NamespaceReaderTest(unittest.TestCase):
    @classmethod
    def setUpClass(cls):
        sys.path.append(os.path.abspath(os.path.join(__file__, '..')))

    def test_init_error(self):
        with self.assertRaises(ValueError):
            NamespaceReader(['path1', 'path2'])

<<<<<<< HEAD
    @unittest.skipUnless(
        sys.version_info[0] >= 3, 'namespace packages not available on Python 2'
    )
=======
>>>>>>> e49f2985
    def test_resource_path(self):
        namespacedata01 = import_module('namespacedata01')
        reader = NamespaceReader(namespacedata01.__spec__.submodule_search_locations)

        root = os.path.abspath(os.path.join(__file__, '..', 'namespacedata01'))
        self.assertEqual(
            reader.resource_path('binary.file'), os.path.join(root, 'binary.file')
        )
        self.assertEqual(
            reader.resource_path('imaginary'), os.path.join(root, 'imaginary')
        )

<<<<<<< HEAD
    @unittest.skipUnless(
        sys.version_info[0] >= 3, 'namespace packages not available on Python 2'
    )
=======
>>>>>>> e49f2985
    def test_files(self):
        namespacedata01 = import_module('namespacedata01')
        reader = NamespaceReader(namespacedata01.__spec__.submodule_search_locations)
        root = os.path.abspath(os.path.join(__file__, '..', 'namespacedata01'))
        self.assertIsInstance(reader.files(), MultiplexedPath)
        self.assertEqual(repr(reader.files()), "MultiplexedPath('{}')".format(root))


if __name__ == '__main__':
    unittest.main()<|MERGE_RESOLUTION|>--- conflicted
+++ resolved
@@ -91,12 +91,6 @@
         with self.assertRaises(ValueError):
             NamespaceReader(['path1', 'path2'])
 
-<<<<<<< HEAD
-    @unittest.skipUnless(
-        sys.version_info[0] >= 3, 'namespace packages not available on Python 2'
-    )
-=======
->>>>>>> e49f2985
     def test_resource_path(self):
         namespacedata01 = import_module('namespacedata01')
         reader = NamespaceReader(namespacedata01.__spec__.submodule_search_locations)
@@ -109,12 +103,6 @@
             reader.resource_path('imaginary'), os.path.join(root, 'imaginary')
         )
 
-<<<<<<< HEAD
-    @unittest.skipUnless(
-        sys.version_info[0] >= 3, 'namespace packages not available on Python 2'
-    )
-=======
->>>>>>> e49f2985
     def test_files(self):
         namespacedata01 = import_module('namespacedata01')
         reader = NamespaceReader(namespacedata01.__spec__.submodule_search_locations)
