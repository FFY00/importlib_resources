--- conflicted
+++ resolved
@@ -1,15 +1,13 @@
-<<<<<<< HEAD
-v5.1.1
-======
-
-* Re-release with changes from 5.0.x.
-=======
 v5.0.4
 ======
 
 * Fixed non-hermetic test in test_reader, revealed by
   GH-24670.
->>>>>>> 0e399233
+
+v5.1.1
+======
+
+* Re-release with changes from 5.0.x.
 
 v5.0.3
 ======
