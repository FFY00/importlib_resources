--- conflicted
+++ resolved
@@ -1,17 +1,15 @@
-<<<<<<< HEAD
-v5.0.5
-======
-
-* #216: Make MultiplexedPath.name a property per the
-  spec.
-=======
 v5.1.4
 ======
 
 * #225: Require
   `zipp 3.1.0 <https://zipp.readthedocs.io/en/latest/history.html#v3-1-0>`_
   or later on Python prior to 3.10 to incorporate those fixes.
->>>>>>> c18e9678
+
+v5.0.5
+======
+
+* #216: Make MultiplexedPath.name a property per the
+  spec.
 
 v5.1.3
 ======
