<<<<<<< HEAD
v5.1.4
======

* #225: Require
  `zipp 3.1.0 <https://zipp.readthedocs.io/en/latest/history.html#v3-1-0>`_
  or later on Python prior to 3.10 to incorporate those fixes.
=======
v5.0.6
======

* bpo-38693: Prefer f-strings to ``.format`` calls.
>>>>>>> f13c9b6a

v5.0.5
======

* #216: Make MultiplexedPath.name a property per the
  spec.

v5.1.3
======

* Refresh packaging and improve tests.
* #216: Make MultiplexedPath.name a property per the
  spec.

v5.1.2
======

* Re-release with changes from 5.0.4.

v5.0.4
======

* Fixed non-hermetic test in test_reader, revealed by
  GH-24670.

v5.1.1
======

* Re-release with changes from 5.0.3.

v5.0.3
======

* Simplified DegenerateFiles.Path.

v5.0.2
======

* #214: Added ``_adapters`` module to ensure that degenerate
  ``files`` behavior can be made available for legacy loaders
  whose resource readers don't implement it. Fixes issue where
  backport compatibility module was masking this fallback
  behavior only to discover the defect when applying changes to
  CPython.

v5.1.0
======

* Added ``simple`` module implementing adapters from
  a low-level resource reader interface to a
  ``TraversableResources`` interface. Closes #90.

v5.0.1
======

* Remove pyinstaller hook for hidden 'trees' module.

v5.0.0
======

* Removed ``importlib_resources.trees``, deprecated since 1.3.0.

v4.1.1
======

* Fixed badges in README.

v4.1.0
======

* #209: Adopt
  `jaraco/skeleton <https://github.com/jaraco/skeleton>`_.

* Cleaned up some straggling Python 2 compatibility code.

* Refreshed test zip files without .pyc and .pyo files.

v4.0.0
======

* #108: Drop support for Python 2.7. Now requires Python 3.6+.

v3.3.1
======

* Minor cleanup.

v3.3.0
======

* #107: Drop support for Python 3.5. Now requires Python 2.7 or 3.6+.

v3.2.1
======

* #200: Minor fixes and improved tests for namespace package support.

v3.2.0
======

* #68: Resources in PEP 420 Namespace packages are now supported.

v3.1.1
======

* bpo-41490: ``contents`` is now also more aggressive about
  consuming any iterator from the ``Reader``.

v3.1.0
======

* #110 and bpo-41490: ``path`` method is more aggressive about
  releasing handles to zipfile objects early, enabling use-cases
  like ``certifi`` to leave the context open but delete the underlying
  zip file.

v3.0.0
======

* Package no longer exposes ``importlib_resources.__version__``.
  Users that wish to inspect the version of ``importlib_resources``
  should instead invoke ``.version('importlib_resources')`` from
  ``importlib-metadata`` (
  `stdlib <https://docs.python.org/3/library/importlib.metadata.html>`_
  or `backport <https://pypi.org/project/importlib-metadata>`_)
  directly. This change eliminates the dependency on
  ``importlib_metadata``. Closes #100.
* Package now always includes its data. Closes #93.
* Declare hidden imports for PyInstaller. Closes #101.

v2.0.1
======

* Select pathlib and contextlib imports based on Python version
  and avoid pulling in deprecated
  [pathlib](https://pypi.org/project/pathlib). Closes #97.

v2.0.0
======

* Loaders are no longer expected to implement the
  ``abc.TraversableResources`` interface, but are instead
  expected to return ``TraversableResources`` from their
  ``get_resource_reader`` method.

v1.5.0
======

* Traversable is now a Protocol instead of an Abstract Base
  Class (Python 2.7 and Python 3.8+).

* Traversable objects now require a ``.name`` property.

v1.4.0
======

* #79: Temporary files created will now reflect the filename of
  their origin.

v1.3.1
======

* For improved compatibility, ``importlib_resources.trees`` is
  now imported implicitly. Closes #88.

v1.3.0
======

* Add extensibility support for non-standard loaders to supply
  ``Traversable`` resources. Introduces a new abstract base
  class ``abc.TraversableResources`` that supersedes (but
  implements for compatibility) ``abc.ResourceReader``. Any
  loader that implements (implicitly or explicitly) the
  ``TraversableResources.files`` method will be capable of
  supplying resources with subdirectory support. Closes #77.
* Preferred way to access ``as_file`` is now from top-level module.
  ``importlib_resources.trees.as_file`` is deprecated and discouraged.
  Closes #86.
* Moved ``Traversable`` abc to ``abc`` module. Closes #87.

v1.2.0
======

* Traversable now requires an ``open`` method. Closes #81.
* Fixed error on ``Python 3.5.{0,3}``. Closes #83.
* Updated packaging to resolve version from package metadata.
  Closes #82.

v1.1.0
======

* Add support for retrieving resources from subdirectories of packages
  through the new ``files()`` function, which returns a ``Traversable``
  object with ``joinpath`` and ``read_*`` interfaces matching those
  of ``pathlib.Path`` objects. This new function supersedes all of the
  previous functionality as it provides a more general-purpose access
  to a package's resources.

  With this function, subdirectories are supported (Closes #58).

  The
  documentation has been updated to reflect that this function is now
  the preferred interface for loading package resources. It does not,
  however, support resources from arbitrary loaders. It currently only
  supports resources from file system path and zipfile packages (a
  consequence of the ResourceReader interface only operating on
  Python packages).

1.0.2
=====

* Fix ``setup_requires`` and ``install_requires`` metadata in ``setup.cfg``.
  Given by Anthony Sottile.

1.0.1
=====

* Update Trove classifiers.  Closes #63

1.0
===

* Backport fix for test isolation from Python 3.8/3.7.  Closes #61

0.8
===

* Strip ``importlib_resources.__version__``.  Closes #56
* Fix a metadata problem with older setuptools.  Closes #57
* Add an ``__all__`` to ``importlib_resources``.  Closes #59

0.7
===

* Fix ``setup.cfg`` metadata bug.  Closes #55

0.6
===

* Move everything from ``pyproject.toml`` to ``setup.cfg``, with the added
  benefit of fixing the PyPI metadata.  Closes #54
* Turn off mypy's ``strict_optional`` setting for now.

0.5
===

* Resynchronize with Python 3.7; changes the return type of ``contents()`` to
  be an ``Iterable``.  Closes #52

0.4
===

* Correctly find resources in subpackages inside a zip file.  Closes #51

0.3
===

* The API, implementation, and documentation is synchronized with the Python
  3.7 standard library.  Closes #47
* When run under Python 3.7 this API shadows the stdlib versions.  Closes #50

0.2
===

* **Backward incompatible change**.  Split the ``open()`` and ``read()`` calls
  into separate binary and text versions, i.e. ``open_binary()``,
  ``open_text()``, ``read_binary()``, and ``read_text()``.  Closes #41
* Fix a bug where unrelated resources could be returned from ``contents()``.
  Closes #44
* Correctly prevent namespace packages from containing resources.  Closes #20

0.1
===

* Initial release.


..
   Local Variables:
   mode: change-log-mode
   indent-tabs-mode: nil
   sentence-end-double-space: t
   fill-column: 78
   coding: utf-8
   End:<|MERGE_RESOLUTION|>--- conflicted
+++ resolved
@@ -1,16 +1,14 @@
-<<<<<<< HEAD
+v5.0.6
+======
+
+* bpo-38693: Prefer f-strings to ``.format`` calls.
+
 v5.1.4
 ======
 
 * #225: Require
   `zipp 3.1.0 <https://zipp.readthedocs.io/en/latest/history.html#v3-1-0>`_
   or later on Python prior to 3.10 to incorporate those fixes.
-=======
-v5.0.6
-======
-
-* bpo-38693: Prefer f-strings to ``.format`` calls.
->>>>>>> f13c9b6a
 
 v5.0.5
 ======
