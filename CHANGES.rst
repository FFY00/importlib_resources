<<<<<<< HEAD
v5.1.3
======

* Refresh packaging and improve tests.

v5.1.2
======

* Re-release with changes from 5.0.4.
=======
v5.0.5
======

* #216: Make MultiplexedPath.name a property per the
  spec.
>>>>>>> a8c2ead8

v5.0.4
======

* Fixed non-hermetic test in test_reader, revealed by
  GH-24670.

v5.1.1
======

* Re-release with changes from 5.0.3.

v5.0.3
======

* Simplified DegenerateFiles.Path.

v5.0.2
======

* #214: Added ``_adapters`` module to ensure that degenerate
  ``files`` behavior can be made available for legacy loaders
  whose resource readers don't implement it. Fixes issue where
  backport compatibility module was masking this fallback
  behavior only to discover the defect when applying changes to
  CPython.

v5.1.0
======

* Added ``simple`` module implementing adapters from
  a low-level resource reader interface to a
  ``TraversableResources`` interface. Closes #90.

v5.0.1
======

* Remove pyinstaller hook for hidden 'trees' module.

v5.0.0
======

* Removed ``importlib_resources.trees``, deprecated since 1.3.0.

v4.1.1
======

* Fixed badges in README.

v4.1.0
======

* #209: Adopt
  `jaraco/skeleton <https://github.com/jaraco/skeleton>`_.

* Cleaned up some straggling Python 2 compatibility code.

* Refreshed test zip files without .pyc and .pyo files.

v4.0.0
======

* #108: Drop support for Python 2.7. Now requires Python 3.6+.

v3.3.1
======

* Minor cleanup.

v3.3.0
======

* #107: Drop support for Python 3.5. Now requires Python 2.7 or 3.6+.

v3.2.1
======

* #200: Minor fixes and improved tests for namespace package support.

v3.2.0
======

* #68: Resources in PEP 420 Namespace packages are now supported.

v3.1.1
======

* bpo-41490: ``contents`` is now also more aggressive about
  consuming any iterator from the ``Reader``.

v3.1.0
======

* #110 and bpo-41490: ``path`` method is more aggressive about
  releasing handles to zipfile objects early, enabling use-cases
  like ``certifi`` to leave the context open but delete the underlying
  zip file.

v3.0.0
======

* Package no longer exposes ``importlib_resources.__version__``.
  Users that wish to inspect the version of ``importlib_resources``
  should instead invoke ``.version('importlib_resources')`` from
  ``importlib-metadata`` (
  `stdlib <https://docs.python.org/3/library/importlib.metadata.html>`_
  or `backport <https://pypi.org/project/importlib-metadata>`_)
  directly. This change eliminates the dependency on
  ``importlib_metadata``. Closes #100.
* Package now always includes its data. Closes #93.
* Declare hidden imports for PyInstaller. Closes #101.

v2.0.1
======

* Select pathlib and contextlib imports based on Python version
  and avoid pulling in deprecated
  [pathlib](https://pypi.org/project/pathlib). Closes #97.

v2.0.0
======

* Loaders are no longer expected to implement the
  ``abc.TraversableResources`` interface, but are instead
  expected to return ``TraversableResources`` from their
  ``get_resource_reader`` method.

v1.5.0
======

* Traversable is now a Protocol instead of an Abstract Base
  Class (Python 2.7 and Python 3.8+).

* Traversable objects now require a ``.name`` property.

v1.4.0
======

* #79: Temporary files created will now reflect the filename of
  their origin.

v1.3.1
======

* For improved compatibility, ``importlib_resources.trees`` is
  now imported implicitly. Closes #88.

v1.3.0
======

* Add extensibility support for non-standard loaders to supply
  ``Traversable`` resources. Introduces a new abstract base
  class ``abc.TraversableResources`` that supersedes (but
  implements for compatibility) ``abc.ResourceReader``. Any
  loader that implements (implicitly or explicitly) the
  ``TraversableResources.files`` method will be capable of
  supplying resources with subdirectory support. Closes #77.
* Preferred way to access ``as_file`` is now from top-level module.
  ``importlib_resources.trees.as_file`` is deprecated and discouraged.
  Closes #86.
* Moved ``Traversable`` abc to ``abc`` module. Closes #87.

v1.2.0
======

* Traversable now requires an ``open`` method. Closes #81.
* Fixed error on ``Python 3.5.{0,3}``. Closes #83.
* Updated packaging to resolve version from package metadata.
  Closes #82.

v1.1.0
======

* Add support for retrieving resources from subdirectories of packages
  through the new ``files()`` function, which returns a ``Traversable``
  object with ``joinpath`` and ``read_*`` interfaces matching those
  of ``pathlib.Path`` objects. This new function supersedes all of the
  previous functionality as it provides a more general-purpose access
  to a package's resources.

  With this function, subdirectories are supported (Closes #58).

  The
  documentation has been updated to reflect that this function is now
  the preferred interface for loading package resources. It does not,
  however, support resources from arbitrary loaders. It currently only
  supports resources from file system path and zipfile packages (a
  consequence of the ResourceReader interface only operating on
  Python packages).

1.0.2
=====

* Fix ``setup_requires`` and ``install_requires`` metadata in ``setup.cfg``.
  Given by Anthony Sottile.

1.0.1
=====

* Update Trove classifiers.  Closes #63

1.0
===

* Backport fix for test isolation from Python 3.8/3.7.  Closes #61

0.8
===

* Strip ``importlib_resources.__version__``.  Closes #56
* Fix a metadata problem with older setuptools.  Closes #57
* Add an ``__all__`` to ``importlib_resources``.  Closes #59

0.7
===

* Fix ``setup.cfg`` metadata bug.  Closes #55

0.6
===

* Move everything from ``pyproject.toml`` to ``setup.cfg``, with the added
  benefit of fixing the PyPI metadata.  Closes #54
* Turn off mypy's ``strict_optional`` setting for now.

0.5
===

* Resynchronize with Python 3.7; changes the return type of ``contents()`` to
  be an ``Iterable``.  Closes #52

0.4
===

* Correctly find resources in subpackages inside a zip file.  Closes #51

0.3
===

* The API, implementation, and documentation is synchronized with the Python
  3.7 standard library.  Closes #47
* When run under Python 3.7 this API shadows the stdlib versions.  Closes #50

0.2
===

* **Backward incompatible change**.  Split the ``open()`` and ``read()`` calls
  into separate binary and text versions, i.e. ``open_binary()``,
  ``open_text()``, ``read_binary()``, and ``read_text()``.  Closes #41
* Fix a bug where unrelated resources could be returned from ``contents()``.
  Closes #44
* Correctly prevent namespace packages from containing resources.  Closes #20

0.1
===

* Initial release.


..
   Local Variables:
   mode: change-log-mode
   indent-tabs-mode: nil
   sentence-end-double-space: t
   fill-column: 78
   coding: utf-8
   End:<|MERGE_RESOLUTION|>--- conflicted
+++ resolved
@@ -1,20 +1,20 @@
-<<<<<<< HEAD
-v5.1.3
-======
-
-* Refresh packaging and improve tests.
-
-v5.1.2
-======
-
-* Re-release with changes from 5.0.4.
-=======
 v5.0.5
 ======
 
 * #216: Make MultiplexedPath.name a property per the
   spec.
->>>>>>> a8c2ead8
+
+v5.1.3
+======
+
+* Refresh packaging and improve tests.
+* #216: Make MultiplexedPath.name a property per the
+  spec.
+
+v5.1.2
+======
+
+* Re-release with changes from 5.0.4.
 
 v5.0.4
 ======
