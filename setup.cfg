--- conflicted
+++ resolved
@@ -22,11 +22,7 @@
 include_package_data = true
 python_requires = >=3.6
 install_requires =
-<<<<<<< HEAD
     zipp >= 3.1.0; python_version < '3.10'
-setup_requires = setuptools_scm[toml] >= 3.4.1
-=======
->>>>>>> 1b165200
 
 [options.packages.find]
 exclude =
